import { Router } from "express";
import {
  createCampaign,
  backCampaign,
  approveCampaignV2,
<<<<<<< HEAD
  fundEscrow,
  approveMilestone,
  markMilestoneComplete,
  releaseMilestoneFunds,
  getEscrowDetails,
=======
  getCampaignById,
>>>>>>> e2610f83
} from "../controllers/campaign.controller";
import { authMiddleware } from "../utils/jwt.utils";

const router = Router();

// GET /api/campaigns/:id
router.get("/:id", getCampaignById);

// POST /api/campaigns
router.post("/", authMiddleware, createCampaign);

// POST /api/campaigns/:id/back
router.post("/:id/back", authMiddleware, backCampaign);

// PATCH /api/campaigns/:id/approve
router.patch("/:id/approve", authMiddleware, approveCampaignV2);

// Trustless Work integration endpoints
// POST /api/campaigns/:campaignId/fund-escrow
router.post("/:campaignId/fund-escrow", authMiddleware, fundEscrow);

// POST /api/campaigns/:campaignId/milestones/:milestoneIndex/approve
router.post(
  "/:campaignId/milestones/:milestoneIndex/approve",
  authMiddleware,
  approveMilestone,
);

// POST /api/campaigns/:campaignId/milestones/:milestoneIndex/complete
router.post(
  "/:campaignId/milestones/:milestoneIndex/complete",
  authMiddleware,
  markMilestoneComplete,
);

// POST /api/campaigns/:campaignId/milestones/:milestoneIndex/release
router.post(
  "/:campaignId/milestones/:milestoneIndex/release",
  authMiddleware,
  releaseMilestoneFunds,
);

// GET /api/campaigns/:campaignId/escrow-details
router.get("/:campaignId/escrow-details", authMiddleware, getEscrowDetails);

export default router;<|MERGE_RESOLUTION|>--- conflicted
+++ resolved
@@ -3,15 +3,12 @@
   createCampaign,
   backCampaign,
   approveCampaignV2,
-<<<<<<< HEAD
+  getCampaignById,
   fundEscrow,
   approveMilestone,
   markMilestoneComplete,
   releaseMilestoneFunds,
   getEscrowDetails,
-=======
-  getCampaignById,
->>>>>>> e2610f83
 } from "../controllers/campaign.controller";
 import { authMiddleware } from "../utils/jwt.utils";
 
