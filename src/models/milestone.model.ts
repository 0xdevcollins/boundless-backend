--- conflicted
+++ resolved
@@ -21,15 +21,12 @@
   payoutPercent: number;
   releaseTxHash?: string | null;
   adminNote?: string;
-<<<<<<< HEAD
+  createdAt: Date;
+  updatedAt: Date;
   // Trustless Work integration fields
   payoutPercentage?: number;
   amount?: number;
   trustlessMilestoneIndex?: number;
-=======
-  createdAt: Date;
-  updatedAt: Date;
->>>>>>> e2610f83
 }
 
 const MilestoneSchema = new Schema<IMilestone>(
@@ -70,17 +67,12 @@
     },
     releaseTxHash: { type: String, default: null },
     adminNote: { type: String },
+    // Trustless Work integration fields
+    payoutPercentage: { type: Number, min: 0, max: 100 },
+    amount: { type: Number, min: 0 },
+    trustlessMilestoneIndex: { type: Number },
   },
-<<<<<<< HEAD
-  adminNote: { type: String },
-  // Trustless Work integration fields
-  payoutPercentage: { type: Number, min: 0, max: 100 },
-  amount: { type: Number, min: 0 },
-  trustlessMilestoneIndex: { type: Number },
-});
-=======
-  { timestamps: true },
+  { timestamps: true }
 );
->>>>>>> e2610f83
 
 export default mongoose.model<IMilestone>("Milestone", MilestoneSchema);