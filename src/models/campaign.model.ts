--- conflicted
+++ resolved
@@ -30,8 +30,6 @@
   approvedBy?: Types.ObjectId;
   approvedAt?: Date;
   // Trustless Work integration fields
-  trustlessCampaignId?: string;
-  currency?: string;
   stakeholders?: {
     marker: string;
     approver: string;
@@ -47,6 +45,7 @@
 
 const CampaignSchema = new Schema<ICampaign>(
   {
+    title: { type: String, required: true },
     projectId: {
       type: Schema.Types.ObjectId,
       ref: "Project",
@@ -63,7 +62,7 @@
     releaser: { type: Schema.Types.ObjectId, ref: "User", default: null },
     resolver: { type: Schema.Types.ObjectId, ref: "User", default: null },
     trustlessCampaignId: { type: String, index: true, default: null },
-    currency: { type: String, required: true, default: "USD" },
+    currency: { type: String, required: true, default: "USDC" },
     goalAmount: { type: Number, required: true },
     deadline: { type: Date, required: true },
     fundsRaised: { type: Number, default: 0 },
@@ -82,48 +81,34 @@
       default: "draft",
       index: true,
     },
-    createdAt: { type: Date, default: Date.now },
     documents: {
       whitepaper: { type: String },
       pitchDeck: { type: String },
     },
     approvedBy: { type: Schema.Types.ObjectId, ref: "User" },
     approvedAt: { type: Date },
+    // Trustless Work integration fields
+    stakeholders: {
+      marker: { type: String },
+      approver: { type: String },
+      releaser: { type: String },
+      resolver: { type: String },
+      receiver: { type: String },
+      platformAddress: { type: String },
+    },
+    trustlessWorkStatus: {
+      type: String,
+      enum: ["pending", "deployed", "funded", "failed"],
+      default: "pending",
+    },
+    escrowAddress: { type: String },
+    escrowType: {
+      type: String,
+      enum: ["single", "multi"],
+      default: "multi",
+    },
   },
-<<<<<<< HEAD
-  createdAt: { type: Date, default: Date.now },
-  documents: {
-    whitepaper: { type: String },
-    pitchDeck: { type: String },
-  },
-  approvedBy: { type: Schema.Types.ObjectId, ref: "User" },
-  approvedAt: { type: Date },
-  // Trustless Work integration fields
-  trustlessCampaignId: { type: String },
-  currency: { type: String, default: "USDC" },
-  stakeholders: {
-    marker: { type: String },
-    approver: { type: String },
-    releaser: { type: String },
-    resolver: { type: String },
-    receiver: { type: String },
-    platformAddress: { type: String },
-  },
-  trustlessWorkStatus: {
-    type: String,
-    enum: ["pending", "deployed", "funded", "failed"],
-    default: "pending",
-  },
-  escrowAddress: { type: String },
-  escrowType: {
-    type: String,
-    enum: ["single", "multi"],
-    default: "multi",
-  },
-});
-=======
-  { timestamps: true },
+  { timestamps: true }
 );
->>>>>>> e2610f83
 
 export default mongoose.model<ICampaign>("Campaign", CampaignSchema);