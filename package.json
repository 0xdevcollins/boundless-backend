{
  "name": "boundless-backend",
  "version": "1.0.0",
  "main": "app.ts",
  "scripts": {
    "lint": "eslint . --ext .ts",
    "lint:fix": "eslint . --ext .ts --fix",
    "format": "prettier --write .",
    "prepare": "husky install",
    "test": "echo \"Error: no test specified\" && exit 1",
    "start": "node dist/server.js",
    "dev": "nodemon --exec ts-node src/server.ts",
    "build": "tsc"
  },
  "keywords": [],
  "author": "",
  "license": "ISC",
  "description": "",
  "dependencies": {
    "@stellar/stellar-sdk": "^13.3.0",
    "axios": "^1.8.4",
    "bcryptjs": "^3.0.2",
    "cloudinary": "^2.6.0",
    "cors": "^2.8.5",
    "dotenv": "^16.4.7",
    "express": "^4.21.2",
    "express-validator": "^7.2.1",
    "helmet": "^8.1.0",
    "jsonwebtoken": "^9.0.2",
<<<<<<< HEAD
    "mongoose": "^8.14.0",
    "multer": "^1.4.5-lts.2",
=======
    "mongoose": "^8.13.1",
    "nodemailer": "^6.10.1",
>>>>>>> 3a67eebd
    "soroban-client": "^1.0.1"
  },
  "devDependencies": {
    "@types/bcryptjs": "^2.4.6",
    "@types/cors": "^2.8.17",
    "@types/express": "^5.0.1",
    "@types/jsonwebtoken": "^9.0.9",
<<<<<<< HEAD
    "@types/mongoose": "^5.11.97",
    "@types/multer": "^1.4.12",
    "@types/node": "^22.15.3",
=======
    "@types/mongoose": "^5.11.96",
    "@types/node": "^22.13.14",
    "@types/nodemailer": "^6.4.17",
>>>>>>> 3a67eebd
    "@typescript-eslint/eslint-plugin": "^8.29.0",
    "@typescript-eslint/parser": "^8.29.0",
    "eslint": "^9.23.0",
    "eslint-config-prettier": "^10.1.1",
    "eslint-plugin-prettier": "^5.2.6",
    "husky": "^8.0.0",
    "lint-staged": "^15.5.0",
    "nodemon": "^3.1.9",
    "prettier": "^3.5.3",
    "supertest": "^7.1.0",
    "ts-node": "^10.9.2",
    "typescript": "^5.8.2"
  },
  "lint-staged": {
    "**/*.ts": [
      "eslint --fix",
      "prettier --write"
    ]
  }
}<|MERGE_RESOLUTION|>--- conflicted
+++ resolved
@@ -27,13 +27,10 @@
     "express-validator": "^7.2.1",
     "helmet": "^8.1.0",
     "jsonwebtoken": "^9.0.2",
-<<<<<<< HEAD
     "mongoose": "^8.14.0",
     "multer": "^1.4.5-lts.2",
-=======
     "mongoose": "^8.13.1",
     "nodemailer": "^6.10.1",
->>>>>>> 3a67eebd
     "soroban-client": "^1.0.1"
   },
   "devDependencies": {
@@ -41,15 +38,12 @@
     "@types/cors": "^2.8.17",
     "@types/express": "^5.0.1",
     "@types/jsonwebtoken": "^9.0.9",
-<<<<<<< HEAD
     "@types/mongoose": "^5.11.97",
     "@types/multer": "^1.4.12",
     "@types/node": "^22.15.3",
-=======
     "@types/mongoose": "^5.11.96",
     "@types/node": "^22.13.14",
     "@types/nodemailer": "^6.4.17",
->>>>>>> 3a67eebd
     "@typescript-eslint/eslint-plugin": "^8.29.0",
     "@typescript-eslint/parser": "^8.29.0",
     "eslint": "^9.23.0",
