--- conflicted
+++ resolved
@@ -17,7 +17,6 @@
   "license": "ISC",
   "description": "",
   "dependencies": {
-    "@stellar/stellar-sdk": "^13.3.0",
     "axios": "^1.8.4",
     "bcryptjs": "^3.0.2",
     "cloudinary": "^2.6.0",
@@ -27,13 +26,9 @@
     "express-validator": "^7.2.1",
     "helmet": "^8.1.0",
     "jsonwebtoken": "^9.0.2",
-<<<<<<< HEAD
     "mongoose": "^8.14.0",
-    "multer": "^1.4.5-lts.2"
-=======
-    "mongoose": "^8.13.1",
+    "multer": "^1.4.5-lts.2",
     "soroban-client": "^1.0.1"
->>>>>>> 47302bf8
   },
   "devDependencies": {
     "@types/bcryptjs": "^2.4.6",
